--- conflicted
+++ resolved
@@ -8,12 +8,8 @@
     constants::CONTEXTS,
     datadog::{DdDdUrl, MetricsIntakeUrlPrefix, MetricsIntakeUrlPrefixOverride},
     dogstatsd::{DogStatsD, DogStatsDConfig},
-<<<<<<< HEAD
     double_buffered_aggregator::DoubleBufferedAggregator,
-    flusher::{ApiKeyFactory, Flusher, FlusherConfig},
-=======
     flusher::{Flusher, FlusherConfig},
->>>>>>> 35398de7
 };
 use mockito::Server;
 use std::sync::Arc;
