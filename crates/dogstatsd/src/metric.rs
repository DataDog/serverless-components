// Copyright 2023-Present Datadog, Inc. https://www.datadoghq.com/
// SPDX-License-Identifier: Apache-2.0

use crate::errors::ParseError;
use crate::{constants, datadog};
use ddsketch_agent::DDSketch;
use fnv::FnvHasher;
use protobuf::Chars;
use regex::Regex;
use std::hash::{Hash, Hasher};
use std::sync::OnceLock;
use ustr::Ustr;

pub const EMPTY_TAGS: SortedTags = SortedTags { values: Vec::new() };

// https://docs.datadoghq.com/developers/dogstatsd/datagram_shell?tab=metrics#dogstatsd-protocol-v13
static METRIC_REGEX: OnceLock<Regex> = OnceLock::new();
fn get_metric_regex() -> &'static Regex {
    #[allow(clippy::expect_used)]
    METRIC_REGEX.get_or_init(|| {
        Regex::new(
            r"^(?P<name>[^:]+):(?P<values>[^|]+)\|(?P<type>[a-zA-Z]+)(?:\|@(?P<sample_rate>[\d.]+))?(?:\|#(?P<tags>[^|]+))?(?:\|c:(?P<container_id>[^|]+))?(?:\|T(?P<timestamp>[^|]+))?$",
        )
        .expect("Failed to create metric regex")
    })
}

#[derive(Clone, Debug)]
pub enum MetricValue {
    /// Dogstatsd 'count' metric type, monotonically increasing counter
    Count(f64),
    /// Dogstatsd 'gauge' metric type, point-in-time value
    Gauge(f64),
    /// Dogstatsd 'distribution' metric type, histogram
    Distribution(DDSketch),
}

impl MetricValue {
    pub fn count(v: f64) -> MetricValue {
        MetricValue::Count(v)
    }

    pub fn gauge(v: f64) -> MetricValue {
        MetricValue::Gauge(v)
    }

    pub fn distribution(v: f64) -> MetricValue {
        let sketch = &mut DDSketch::default();
        sketch.insert(v);
        MetricValue::Distribution(sketch.to_owned())
    }
}

#[derive(Clone, Debug)]
pub struct SortedTags {
    // We sort tags. This is in feature parity with DogStatsD and also means
    // that we avoid storing the same context multiple times because users have
    // passed tags in different order through time.
    values: Vec<(Ustr, Ustr)>,
}

impl SortedTags {
    pub fn extend(&mut self, other: &SortedTags) {
        self.values.extend_from_slice(&other.values);
        self.values.dedup();
        self.values.sort_unstable();
    }

    pub fn is_empty(&self) -> bool {
        self.values.is_empty()
    }

    pub fn parse(tags_section: &str) -> Result<SortedTags, ParseError> {
        let total_tags = tags_section.bytes().filter(|&b| b == b',').count() + 1;
        let mut parsed_tags = Vec::with_capacity(total_tags);

        for part in tags_section.split(',').filter(|s| !s.is_empty()) {
            if let Some(i) = part.find(':') {
                // Avoid creating a new string via split_once
                let (k, v) = (&part[..i], &part[i + 1..]);
                parsed_tags.push((Ustr::from(k), Ustr::from(v)));
            } else {
                parsed_tags.push((Ustr::from(part), Ustr::from("")));
            }
        }

        parsed_tags.dedup();
        if parsed_tags.len() > constants::MAX_TAGS {
            return Err(ParseError::Raw(format!(
                "Too many tags, more than {c}",
                c = constants::MAX_TAGS
            )));
        }

        parsed_tags.sort_unstable();
        Ok(SortedTags {
            values: parsed_tags,
        })
    }

    pub fn to_chars(&self) -> Vec<Chars> {
        let mut tags_as_chars = Vec::new();
        for (k, v) in &self.values {
            if v.is_empty() {
                tags_as_chars.push(Chars::from(k.to_string()));
            } else {
                let mut a_tag = String::with_capacity(k.len() + v.len() + 1);
                a_tag.push_str(k);
                a_tag.push(':');
                a_tag.push_str(v);
                tags_as_chars.push(a_tag.into());
            }
        }
        tags_as_chars
    }

    pub fn to_strings(&self) -> Vec<String> {
        let mut tags_as_vec = Vec::new();
        for (k, v) in &self.values {
            if v.is_empty() {
                tags_as_vec.push(k.to_string());
            } else {
                let mut a_tag = String::with_capacity(k.len() + v.len() + 1);
                a_tag.push_str(k);
                a_tag.push(':');
                a_tag.push_str(v);
                tags_as_vec.push(a_tag);
            }
        }
        tags_as_vec
    }

    pub fn find_all(&self, tag_key: &str) -> Vec<&Ustr> {
        self.values
            .iter()
            .filter_map(|(k, v)| if k == tag_key { Some(v) } else { None })
            .collect()
    }

    pub(crate) fn to_resources(&self) -> Vec<datadog::Resource> {
        let mut resources = Vec::with_capacity(constants::MAX_TAGS);
        for (key, val) in &self.values {
            if key == "dd.internal.resource" {
                //anything coming in via dd.internal.resource:<value> has to be a key/value pair
                // (e.g., dd.internal.resource:key:value)
                if let Some(valid_name_kind) = val.split_once(':') {
                    let resource = datadog::Resource {
                        name: valid_name_kind.0.to_string(),
                        kind: valid_name_kind.1.to_string(),
                    };
                    resources.push(resource);
                }
            }
        }
        resources
    }
}

/// Representation of a dogstatsd Metric
///
/// For now this implementation covers only counters and gauges. We hope this is
/// enough to demonstrate the impact of this program's design goals.
#[derive(Clone, Debug)]
pub struct Metric {
    /// Name of the metric.
    ///
    /// Never more bytes than `constants::MAX_METRIC_NAME_BYTES`,
    /// enforced by construction. Note utf8 issues.
    pub name: Ustr,
    /// Values of the metric. A singular value may be either a floating point or
    /// a integer. Although undocumented we assume 64 bit. A single metric may
    /// encode multiple values a time in a message. There must be at least one
    /// value here, meaning that there is guaranteed to be a Some value in the
    /// 0th index.
    ///
    /// Parsing of the values to an integer type is deferred until the last
    /// moment.
    ///
    /// Never longer than `constants::MAX_VALUE_BYTES`. Note utf8 issues.
    pub value: MetricValue,
    /// Tags of the metric.
    ///
    /// The key is never longer than `constants::MAX_TAG_KEY_BYTES`, the value
    /// never more than `constants::MAX_TAG_VALUE_BYTES`. These are enforced by
    /// the parser. We assume here that tags are not sent in random order by the
    /// clien or that, if they are, the API will tidy that up. That is `a:1,b:2`
    /// is a different tagset from `b:2,a:1`.
    pub tags: Option<SortedTags>,

    /// ID given a name and tagset.
    pub id: u64,
    // Timestamp
    pub timestamp: i64,
}

impl Metric {
    pub fn new(
        name: Ustr,
        value: MetricValue,
        tags: Option<SortedTags>,
        timestamp: Option<i64>,
    ) -> Metric {
        #[allow(clippy::expect_used)]
        let parsed_timestamp = timestamp_to_bucket(timestamp.unwrap_or_else(|| {
            std::time::UNIX_EPOCH
                .elapsed()
                .expect("unable to poll clock, unrecoverable")
                .as_secs()
                .try_into()
                .unwrap_or_default()
        }));

        let id = id(name, &tags, parsed_timestamp);
        Metric {
            name,
            value,
            tags,
            id,
            timestamp: parsed_timestamp,
        }
    }
}

// Round down to the nearest 10 seconds
// to form a bucket of metric contexts aggregated per 10s
pub fn timestamp_to_bucket(timestamp: i64) -> i64 {
    #[allow(clippy::expect_used)]
    let now_seconds: i64 = std::time::UNIX_EPOCH
        .elapsed()
        .expect("unable to poll clock, unrecoverable")
        .as_secs()
        .try_into()
        .unwrap_or_default();
    if timestamp > now_seconds {
        return (now_seconds / 10) * 10;
    }
    (timestamp / 10) * 10
}

/// Parse a metric from given input.
///
/// This function parses a passed `&str` into a `Metric`. We assume that
/// `DogStatsD` metrics must be utf8 and are not ascii or some other encoding.
///
/// # Errors
///
/// This function will return with an error if the input violates any of the
/// limits in [`constants`]. Any non-viable input will be discarded.
/// example aj-test.increment:1|c|#user:aj-test from 127.0.0.1:50983
pub fn parse(input: &str) -> Result<Metric, ParseError> {
    // TODO must enforce / exploit constraints given in `constants`.
    if let Some(caps) = get_metric_regex().captures(input) {
        // unused for now
        // let sample_rate = caps.name("sample_rate").map(|m| m.as_str());

        let tags;
        if let Some(tags_section) = caps.name("tags") {
            tags = Some(SortedTags::parse(tags_section.as_str())?);
        } else {
            tags = None;
        }

        #[allow(clippy::unwrap_used)]
        let val = first_value(caps.name("values").unwrap().as_str())?;

        #[allow(clippy::unwrap_used)]
        let t = caps.name("type").unwrap().as_str();

        #[allow(clippy::expect_used)]
        let now = std::time::UNIX_EPOCH
            .elapsed()
            .expect("unable to poll clock, unrecoverable")
            .as_secs()
            .try_into()
            .unwrap_or_default();
        // let Metric::new() handle bucketing the timestamp
        let parsed_timestamp: i64 = match caps.name("timestamp") {
            Some(ts) => {
                let sec = ts.as_str().parse::<f64>().unwrap_or(now as f64).round() as i64;
                timestamp_to_bucket(sec)
            }
            None => timestamp_to_bucket(now),
        };
        let metric_value = match t {
            "c" => MetricValue::Count(val),
            "g" => MetricValue::Gauge(val),
            "d" => {
                let sketch = &mut DDSketch::default();
                sketch.insert(val);
                MetricValue::Distribution(sketch.to_owned())
            }
            "h" | "s" | "ms" => {
                return Err(ParseError::UnsupportedType(t.to_string()));
            }
            _ => {
                return Err(ParseError::Raw(format!("Invalid metric type: {t}")));
            }
        };
        #[allow(clippy::unwrap_used)]
        let name = Ustr::from(caps.name("name").unwrap().as_str());
        let id = id(name, &tags, parsed_timestamp);
        return Ok(Metric {
            name,
            value: metric_value,
            tags,
            id,
            timestamp: parsed_timestamp,
        });
    }
    Err(ParseError::Raw(format!("Invalid metric format {input}")))
}

fn first_value(values: &str) -> Result<f64, ParseError> {
    match values.split(':').next() {
        Some(v) => match v.parse::<f64>() {
            Ok(v) => Ok(v),
            Err(e) => Err(ParseError::Raw(format!("Invalid value {e}"))),
        },
        None => Err(ParseError::Raw("Missing value".to_string())),
    }
}

/// Create an ID given a name and tagset.
///
/// This function constructs a hash of the name, the tagset and that hash is
/// identical no matter the internal order of the tagset. That is, we consider a
/// tagset like "a:1,b:2,c:3" to be idential to "b:2,c:3,a:1" to "c:3,a:1,b:2"
/// etc. This implies that we must sort the tagset after parsing it, which we
/// do. Duplicate tags are removed, so "a:1,a:1" will
/// hash to the same ID of "a:1".
///
/// Note also that because we take `Ustr` arguments its possible that we've
/// interned many possible combinations of a tagset, even if they are identical
/// from the point of view of this function.
#[inline]
#[must_use]
pub fn id(name: Ustr, tags: &Option<SortedTags>, timestamp: i64) -> u64 {
    let mut hasher = FnvHasher::default();

    name.hash(&mut hasher);
    timestamp.hash(&mut hasher);
    if let Some(tags_present) = tags {
        for kv in tags_present.values.iter() {
            kv.0.as_bytes().hash(&mut hasher);
            kv.1.as_bytes().hash(&mut hasher);
        }
    }
    hasher.finish()
}
// <METRIC_NAME>:<VALUE>:<VALUE>:<VALUE>|<TYPE>|@<SAMPLE_RATE>|#<TAG_KEY_1>:<TAG_VALUE_1>,
// <TAG_KEY_2>:<TAG_VALUE_2>,<TAG_NO_VALUE_3>|T<METRIC_TIMESTAMP>|c:<CONTAINER_ID>
//
// Types:
//  * c -- COUNT, allows packed values, summed
//  * g -- GAUGE, allows packed values, last one wins
//
// SAMPLE_RATE ignored for the sake of simplicity.

#[cfg(test)]
#[allow(clippy::unwrap_used)]
mod tests {
    use proptest::{collection, option, strategy::Strategy, string::string_regex};
    use ustr::Ustr;

    use crate::metric::{id, parse, timestamp_to_bucket, MetricValue, SortedTags};

    use super::ParseError;

    fn metric_name() -> impl Strategy<Value = String> {
        string_regex("[a-zA-Z0-9.-]{1,128}").unwrap()
    }

    fn metric_values() -> impl Strategy<Value = String> {
        string_regex("[0-9]+(:[0-9]){0,8}").unwrap()
    }

    fn metric_type() -> impl Strategy<Value = String> {
        string_regex("g|c").unwrap()
    }

    fn metric_tagset() -> impl Strategy<Value = Option<String>> {
        option::of(
            string_regex("[a-zA-Z]{1,64}:[a-zA-Z]{1,64}(,[a-zA-Z]{1,64}:[a-zA-Z]{1,64}){0,31}")
                .unwrap(),
        )
    }

    fn metric_tags() -> impl Strategy<Value = Vec<(String, String)>> {
        collection::vec(("[a-z]{1,8}", "[A-Z]{1,8}"), 0..32)
    }

    proptest::proptest! {
        // For any valid name, tags et al the parse routine is able to parse an
        // encoded metric line.
        #[test]
        #[cfg_attr(miri, ignore)]
        fn parse_valid_inputs(
            name in metric_name(),
            values in metric_values(),
            mtype in metric_type(),
            tagset in metric_tagset()
        ) {
            let input = if let Some(ref tagset) = tagset {
                format!("{name}:{values}|{mtype}|#{tagset}")
            } else {
                format!("{name}:{values}|{mtype}")
            };
            let metric = parse(&input).unwrap();
            assert_eq!(name, metric.name.as_str());

            if let Some(tags) = tagset {
                let parsed_metric_tags : SortedTags = metric.tags.unwrap();
                assert_eq!(tags.split(',').count(), parsed_metric_tags.values.len());
                tags.split(',').for_each(|kv| {
                    let (original_key, original_value) = kv.split_once(':').unwrap();
                    let mut found = false;
                    for (k,v) in parsed_metric_tags.values.iter() {
                        // TODO not sure who to handle duplicate keys. To make the test pass, just find any match instead of first
                        if *k == Ustr::from(original_key) && *v == Ustr::from(original_value) {
                            found = true;
                        }
                    }
                    assert!(found);
                });
            } else {
                assert!(metric.tags.is_none());
            }

            match mtype.as_str() {
                "c" => {
                    if let MetricValue::Count(v) = metric.value {
                        assert_eq!(v, values.split(':').next().unwrap().parse::<f64>().unwrap());
                    } else {
                        panic!("Expected count metric");
                    }
                }
                "g" => {
                    if let MetricValue::Gauge(v) = metric.value {
                        assert_eq!(v, values.split(':').next().unwrap().parse::<f64>().unwrap());
                    } else {
                        panic!("Expected gauge metric");
                    }
                }
                "d" => {
                    if let MetricValue::Distribution(d) = metric.value {
                        assert_eq!(d.min().unwrap(), values.split(':').next().unwrap().parse::<f64>().unwrap());
                    } else {
                        panic!("Expected distribution metric");
                    }
                }
                _ => {
                    panic!("Invalid metric format");
                }
            }
        }

        #[test]
        #[cfg_attr(miri, ignore)]
        fn parse_missing_name_and_value(
            mtype in metric_type(),
            tagset in metric_tagset()
        ) {
            let input = if let Some(ref tagset) = tagset {
                format!("|{mtype}|#{tagset}")
            } else {
                format!("|{mtype}")
            };
            let result = parse(&input);

            assert_eq!(result.unwrap_err(),ParseError::Raw(format!("Invalid metric format {input}")));
        }

        #[test]
        #[cfg_attr(miri, ignore)]
        fn parse_invalid_name_and_value_format(
            name in metric_name(),
            values in metric_values(),
            mtype in metric_type(),
            tagset in metric_tagset()
        ) {
            // If there is a ':' in the values we cannot distinguish where the
            // name and the first value are.
            let value = values.split(':').next().unwrap();
            let input = if let Some(ref tagset) = tagset {
                format!("{name}{value}|{mtype}|#{tagset}")
            } else {
                format!("{name}{value}|{mtype}")
            };
            let result = parse(&input);

            let verify = result.unwrap_err().to_string();
            assert!(verify.starts_with("parse failure: Invalid metric format "));
        }

        #[test]
        #[cfg_attr(miri, ignore)]
        fn parse_unsupported_metric_type(
            name in metric_name(),
            values in metric_values(),
            mtype in "[abefijklmnopqrtuvwxyz]",
            tagset in metric_tagset()
        ) {
            let input = if let Some(ref tagset) = tagset {
                format!("{name}:{values}|{mtype}|#{tagset}")
            } else {
                format!("{name}:{values}|{mtype}")
            };
            let result = parse(&input);

            assert_eq!(
                result.unwrap_err(),
                ParseError::Raw(format!("Invalid metric type: {mtype}"))
            );
        }

        // The ID of a name, tagset is the same even if the tagset is in a
        // distinct order.
        // For any valid name, tags et al the parse routine is able to parse an
        // encoded metric line.
        #[test]
        #[cfg_attr(miri, ignore)]
        fn id_consistent(name in metric_name(),
                         mut tags in metric_tags()) {
            let mut tagset1 = String::new();
            let mut tagset2 = String::new();
            let now = timestamp_to_bucket(std::time::UNIX_EPOCH.elapsed().expect("unable to poll clock, unrecoverable").as_secs().try_into().unwrap_or_default());

            for (k,v) in &tags {
                tagset1.push_str(k);
                tagset1.push(':');
                tagset1.push_str(v);
                tagset1.push(',');
            }
            tags.reverse();
            for (k,v) in &tags {
                tagset2.push_str(k);
                tagset2.push(':');
                tagset2.push_str(v);
                tagset2.push(',');
            }
            if !tags.is_empty() {
                tagset1.pop();
                tagset2.pop();
            }

            let id1 = id(Ustr::from(&name), &Some(SortedTags::parse(&tagset1).unwrap()), now);
            let id2 = id(Ustr::from(&name), &Some(SortedTags::parse(&tagset2).unwrap()), now);

            assert_eq!(id1, id2);
        }

        #[test]
        #[cfg_attr(miri, ignore)]
        fn resources_key_val_order(tags in metric_tags()) {
            let sorted_tags = SortedTags { values: tags.into_iter()
                .map(|(kind, name)| (Ustr::from(&kind), Ustr::from(&name)))
                .collect()  };

            let resources = sorted_tags.to_resources();

            for (i, resource) in resources.iter().enumerate() {
                assert_eq!(resource.kind, sorted_tags.values[i].0);
                assert_eq!(resource.name, sorted_tags.values[i].1);
            }
        }
    }

    #[test]
    #[cfg_attr(miri, ignore)]
    fn parse_too_many_tags() {
        // 101
        assert_eq!(
            parse(
                "foo:1|g|#a:1,b:2,c:3,d:4,e:5,f:6,g:7,h:8,i:9,j:10,k:11,l:12,m:13,n:14,o:15,p:16,q:17,r:18,s:19,t:20,u:21,v:22,w:23,x:24,y:25,z:26,aa:27,ab:28,ac:29,ad:30,ae:31,af:32,ag:33,ah:34,ai:35,aj:36,ak:37,al:38,am:39,an:40,ao:41,ap:42,aq:43,ar:44,as:45,at:46,au:47,av:48,aw:49,ax:50,ay:51,az:52,ba:53,bb:54,bc:55,bd:56,be:57,bf:58,bg:59,bh:60,bi:61,bj:62,bk:63,bl:64,bm:65,bn:66,bo:67,bp:68,bq:69,br:70,bs:71,bt:72,bu:73,bv:74,bw:75,bx:76,by:77,bz:78,ca:79,cb:80,cc:81,cd:82,ce:83,cf:84,cg:85,ch:86,ci:87,cj:88,ck:89,cl:90,cm:91,cn:92,co:93,cp:94,cq:95,cr:96,cs:97,ct:98,cu:99,cv:100,cw:101"
            ).unwrap_err(),
            ParseError::Raw("Too many tags, more than 100".to_string())
        );

        // 30
        assert!(parse("foo:1|g|#a:1,b:2,c:3,a:1,b:2,c:3,a:1,b:2,c:3,a:1,b:2,c:3,a:1,b:2,c:3,a:1,b:2,c:3,a:1,b:2,c:3,a:1,b:2,c:3,a:1,b:2,c:3,a:1,b:2,c:3").is_ok());
    }

    #[test]
    #[cfg_attr(miri, ignore)]
    fn invalid_dogstatsd_no_panic() {
        assert!(parse("somerandomstring|c+a;slda").is_err());
    }

    #[test]
    #[cfg_attr(miri, ignore)]
    fn parse_container_id() {
        assert!(parse("containerid.metric:0|c|#env:dev,client_transport:udp|c:0000000000000000000000000000000000000000000000000000000000000000").is_ok());
    }

    #[test]
    #[cfg_attr(miri, ignore)]
    fn parse_tag_no_value() {
        let result = parse("datadog.tracer.flush_triggered:1|c|#lang:go,lang_version:go1.22.10,_dd.origin:lambda,runtime-id:d66f501c-d09b-4d0d-970f-515235c4eb56,v1.65.1,service:aws.lambda,reason:scheduled");
        assert!(result.is_ok());
        assert!(result
            .unwrap()
            .tags
            .unwrap()
            .values
            .iter()
            .any(|(k, v)| k == "v1.65.1" && v.is_empty()));
    }

    #[test]
    #[cfg_attr(miri, ignore)]
    fn parse_tag_multi_column() {
        let result = parse("datadog.tracer.flush_triggered:1|c|#lang:go:and:something:else");
        assert!(result.is_ok());
        assert_eq!(
            result.unwrap().tags.unwrap().values[0],
            (Ustr::from("lang"), Ustr::from("go:and:something:else"))
        );
    }

    #[test]
    #[cfg_attr(miri, ignore)]
    fn parse_tracer_metric() {
        let input = "datadog.tracer.flush_duration:0.785551|ms|#lang:go,lang_version:go1.23.2,env:redacted_env,_dd.origin:lambda,runtime-id:redacted_runtime,tracer_version:v1.70.1,service:redacted_service,env:redacted_env,service:redacted_service,version:redacted_version";
        let expected_error = "ms".to_string();
        if let ParseError::UnsupportedType(actual_error) = parse(input).unwrap_err() {
            assert_eq!(actual_error, expected_error);
        } else {
            panic!("Expected UnsupportedType error");
        }
    }

    #[test]
    #[cfg_attr(miri, ignore)]
    fn parse_metric_timestamp() {
        // Important to test that we round down to the nearest 10 seconds
        // for our buckets
        let input = "page.views:15|c|#env:dev|T1656581409";
        let metric = parse(input).unwrap();
        assert_eq!(metric.timestamp, 1656581400);
    }

    #[test]
<<<<<<< HEAD
    #[cfg_attr(miri, ignore)]
=======
    fn parse_decimal_metric_timestamp() {
        let input = "page.views:15|c|#env:dev|T1656581409.123";
        let metric = parse(input).unwrap();
        assert_eq!(metric.timestamp, 1656581400);
    }

    #[test]
>>>>>>> e37f0a14
    fn parse_metric_no_timestamp() {
        // *wince* this could be a race condition
        // we round the timestamp down to a 10s bucket and I want to test now
        // but if the timestamp rolls over to the next bucket time and the test
        // is somehow slower than 1s then the test will fail.
        // come bug me if I wrecked your CI run
        let input = "page.views:15|c|#env:dev";
        let metric = parse(input).unwrap();
        let now: i64 = std::time::UNIX_EPOCH
            .elapsed()
            .expect("unable to poll clock, unrecoverable")
            .as_secs()
            .try_into()
            .unwrap_or_default();
        assert_eq!(metric.timestamp, (now / 10) * 10);
    }

    #[test]
    fn sorting_tags() {
        let mut tags = SortedTags::parse("z:z0,b:b2,c:c3").unwrap();
        tags.extend(&SortedTags::parse("z1:z11,d:d4,e:e5,f:f6").unwrap());
        tags.extend(&SortedTags::parse("a:a1").unwrap());
        assert_eq!(tags.values.len(), 8);
        let first_element = tags.values.first().unwrap();
        assert_eq!(first_element.0, Ustr::from("a"));
        assert_eq!(first_element.1, Ustr::from("a1"));
    }

    #[test]
    fn sorted_tags_find_all() {
        let tags = SortedTags::parse("a,a:1,b:2,c:3").unwrap();
        assert_eq!(tags.find_all("a"), vec![&Ustr::from(""), &Ustr::from("1")]);
        assert_eq!(tags.find_all("b"), vec![&Ustr::from("2")]);
        assert_eq!(tags.find_all("c"), vec![&Ustr::from("3")]);
        assert_eq!(tags.find_all("d"), Vec::<&Ustr>::new());
    }
}<|MERGE_RESOLUTION|>--- conflicted
+++ resolved
@@ -640,9 +640,6 @@
     }
 
     #[test]
-<<<<<<< HEAD
-    #[cfg_attr(miri, ignore)]
-=======
     fn parse_decimal_metric_timestamp() {
         let input = "page.views:15|c|#env:dev|T1656581409.123";
         let metric = parse(input).unwrap();
@@ -650,7 +647,7 @@
     }
 
     #[test]
->>>>>>> e37f0a14
+    #[cfg_attr(miri, ignore)]
     fn parse_metric_no_timestamp() {
         // *wince* this could be a race condition
         // we round the timestamp down to a 10s bucket and I want to test now
