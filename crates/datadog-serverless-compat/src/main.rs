// Copyright 2023-Present Datadog, Inc. https://www.datadoghq.com/
// SPDX-License-Identifier: Apache-2.0

#![cfg_attr(not(test), deny(clippy::panic))]
#![cfg_attr(not(test), deny(clippy::unwrap_used))]
#![cfg_attr(not(test), deny(clippy::expect_used))]
#![cfg_attr(not(test), deny(clippy::todo))]
#![cfg_attr(not(test), deny(clippy::unimplemented))]

<<<<<<< HEAD
use std::{env, sync::Arc, sync::Mutex};
=======
use env_logger::Builder;
use log::{debug, error, info};
use std::{env, str::FromStr, sync::Arc};
>>>>>>> 4d616c9d
use tokio::{
    sync::Mutex as TokioMutex,
    time::{interval, Duration},
};
use tracing::{debug, error, info};
use tracing_subscriber::EnvFilter;

use datadog_trace_agent::{
    aggregator::TraceAggregator,
    config, env_verifier, mini_agent, stats_flusher, stats_processor,
    trace_flusher::{self, TraceFlusher},
    trace_processor,
};

use datadog_trace_utils::{config_utils::read_cloud_env, trace_utils::EnvironmentType};

use dogstatsd::{
    aggregator_service::{AggregatorHandle, AggregatorService},
    api_key::ApiKeyFactory,
    constants::CONTEXTS,
    datadog::{MetricsIntakeUrlPrefix, RetryStrategy, Site},
    dogstatsd::{DogStatsD, DogStatsDConfig},
    flusher::{Flusher, FlusherConfig},
};

use dogstatsd::metric::{SortedTags, EMPTY_TAGS};
use tokio_util::sync::CancellationToken;

const DOGSTATSD_FLUSH_INTERVAL: u64 = 10;
const DOGSTATSD_TIMEOUT_DURATION: Duration = Duration::from_secs(5);
const DEFAULT_DOGSTATSD_PORT: u16 = 8125;
const AGENT_HOST: &str = "0.0.0.0";

#[tokio::main]
pub async fn main() {
    let log_level = env::var("DD_LOG_LEVEL")
        .map(|val| val.to_lowercase())
        .unwrap_or("info".to_string());

    let (_, env_type) = match read_cloud_env() {
        Some(value) => value,
        None => {
            error!("Unable to identify environment. Shutting down Mini Agent.");
            return;
        }
    };

    let dogstatsd_tags = match env_type {
        EnvironmentType::CloudFunction => "origin:cloudfunction,dd.origin:cloudfunction",
        EnvironmentType::AzureFunction => "origin:azurefunction,dd.origin:azurefunction",
        EnvironmentType::AzureSpringApp => "origin:azurespringapp,dd.origin:azurespringapp",
        EnvironmentType::LambdaFunction => "origin:lambda,dd.origin:lambda", // historical reasons
    };

    let dd_api_key: Option<String> = env::var("DD_API_KEY").ok();
    let dd_dogstatsd_port: u16 = env::var("DD_DOGSTATSD_PORT")
        .ok()
        .and_then(|port| port.parse::<u16>().ok())
        .unwrap_or(DEFAULT_DOGSTATSD_PORT);
    let dd_site = env::var("DD_SITE").unwrap_or_else(|_| "datadoghq.com".to_string());
    let dd_use_dogstatsd = env::var("DD_USE_DOGSTATSD")
        .map(|val| val.to_lowercase() != "false")
        .unwrap_or(true);

    let https_proxy = env::var("DD_PROXY_HTTPS")
        .or_else(|_| env::var("HTTPS_PROXY"))
        .ok();
    debug!("Starting serverless trace mini agent");

    let env_filter = format!("h2=off,hyper=off,rustls=off,{}", log_level);

    #[allow(clippy::expect_used)]
    let subscriber = tracing_subscriber::fmt::Subscriber::builder()
        .with_env_filter(
            EnvFilter::try_new(env_filter).expect("could not parse log level in configuration"),
        )
        .with_level(true)
        .with_thread_names(false)
        .with_thread_ids(false)
        .with_line_number(false)
        .with_file(false)
        .with_target(false)
        .without_time()
        .finish();

    #[allow(clippy::expect_used)]
    tracing::subscriber::set_global_default(subscriber).expect("setting default subscriber failed");

    debug!("Logging subsystem enabled");

    let env_verifier = Arc::new(env_verifier::ServerlessEnvVerifier::default());

    let trace_processor = Arc::new(trace_processor::ServerlessTraceProcessor {});

    let stats_flusher = Arc::new(stats_flusher::ServerlessStatsFlusher {});
    let stats_processor = Arc::new(stats_processor::ServerlessStatsProcessor {});

    let config = match config::Config::new() {
        Ok(c) => Arc::new(c),
        Err(e) => {
            error!("Error creating config on serverless trace mini agent startup: {e}");
            return;
        }
    };

    let trace_aggregator = Arc::new(TokioMutex::new(TraceAggregator::default()));
    let trace_flusher = Arc::new(trace_flusher::ServerlessTraceFlusher::new(
        trace_aggregator,
        Arc::clone(&config),
    ));

    let mini_agent = Box::new(mini_agent::MiniAgent {
        config: Arc::clone(&config),
        env_verifier,
        trace_processor,
        trace_flusher,
        stats_processor,
        stats_flusher,
    });

    tokio::spawn(async move {
        let res = mini_agent.start_mini_agent().await;
        if let Err(e) = res {
            error!("Error when starting serverless trace mini agent: {e:?}");
        }
    });

    let (mut metrics_flusher, _aggregator_handle) = if dd_use_dogstatsd {
        debug!("Starting dogstatsd");
        let (_, metrics_flusher, aggregator_handle) = start_dogstatsd(
            dd_dogstatsd_port,
            dd_api_key,
            dd_site,
            https_proxy,
            dogstatsd_tags,
        )
        .await;
        info!("dogstatsd-udp: starting to listen on port {dd_dogstatsd_port}");
        (metrics_flusher, Some(aggregator_handle))
    } else {
        info!("dogstatsd disabled");
        (None, None)
    };

    let mut flush_interval = interval(Duration::from_secs(DOGSTATSD_FLUSH_INTERVAL));
    flush_interval.tick().await; // discard first tick, which is instantaneous

    loop {
        flush_interval.tick().await;

        if let Some(metrics_flusher) = metrics_flusher.as_mut() {
            debug!("Flushing dogstatsd metrics");
            metrics_flusher.flush().await;
        }
    }
}

async fn start_dogstatsd(
    port: u16,
    dd_api_key: Option<String>,
    dd_site: String,
    https_proxy: Option<String>,
    dogstatsd_tags: &str,
) -> (CancellationToken, Option<Flusher>, AggregatorHandle) {
    // 1. Create the aggregator service
    #[allow(clippy::expect_used)]
    let (service, handle) = AggregatorService::new(
        SortedTags::parse(dogstatsd_tags).unwrap_or(EMPTY_TAGS),
        CONTEXTS,
    )
    .expect("Failed to create aggregator service");

    // 2. Start the aggregator service in the background
    tokio::spawn(service.run());

    let dogstatsd_config = DogStatsDConfig {
        host: AGENT_HOST.to_string(),
        port,
    };
    let dogstatsd_cancel_token = tokio_util::sync::CancellationToken::new();

    // 3. Use handle in DogStatsD (cheap to clone)
    let dogstatsd_client = DogStatsD::new(
        &dogstatsd_config,
        handle.clone(),
        dogstatsd_cancel_token.clone(),
    )
    .await;

    tokio::spawn(async move {
        dogstatsd_client.spin().await;
    });

    let metrics_flusher = match dd_api_key {
        Some(dd_api_key) => {
            #[allow(clippy::expect_used)]
            let metrics_flusher = Flusher::new(FlusherConfig {
                api_key_factory: Arc::new(ApiKeyFactory::new(&dd_api_key)),
                aggregator_handle: handle.clone(),
                metrics_intake_url_prefix: MetricsIntakeUrlPrefix::new(
                    Some(Site::new(dd_site).expect("Failed to parse site")),
                    None,
                )
                .expect("Failed to create intake URL prefix"),
                https_proxy,
                timeout: DOGSTATSD_TIMEOUT_DURATION,
                retry_strategy: RetryStrategy::LinearBackoff(3, 1),
            });
            Some(metrics_flusher)
        }
        None => {
            error!("DD_API_KEY not set, won't flush metrics");
            None
        }
    };

    (dogstatsd_cancel_token, metrics_flusher, handle)
}<|MERGE_RESOLUTION|>--- conflicted
+++ resolved
@@ -7,13 +7,7 @@
 #![cfg_attr(not(test), deny(clippy::todo))]
 #![cfg_attr(not(test), deny(clippy::unimplemented))]
 
-<<<<<<< HEAD
-use std::{env, sync::Arc, sync::Mutex};
-=======
-use env_logger::Builder;
-use log::{debug, error, info};
-use std::{env, str::FromStr, sync::Arc};
->>>>>>> 4d616c9d
+use std::{env, sync::Arc};
 use tokio::{
     sync::Mutex as TokioMutex,
     time::{interval, Duration},
